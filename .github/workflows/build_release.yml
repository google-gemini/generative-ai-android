# Perform a Gradle `build` which includes `assemble`, `check`, `test`
# of the projects, and uploads the generated artifacts.

name: Generate release artifacts

# Controls when the action will run.
on:
  # Triggers the workflow on push or pull request events but only for the main branch
  push:
    branches: [ main ]

  # Allows you to run this workflow manually from the Actions tab
  workflow_dispatch:

# A workflow run is made up of one or more jobs that can run sequentially or in parallel
jobs:
  # This workflow contains a single job called "build"
  build:
    # The type of runner that the job will run on
    runs-on: ubuntu-latest

    steps:
      - uses: actions/checkout@v4
      - uses: actions/setup-java@v4
        with:
          distribution: 'temurin'
          java-version: '17'
          cache: gradle
      - name: Build the generativeai release artifacts
        run: ./gradlew generativeai:publishAllPublicationsToMavenRepository
<<<<<<< HEAD
      - name: Upload generated artifacts
        uses: actions/upload-artifact@v4
=======
      - name: Upload the generativeai artifacts
        uses: actions/upload-artifact@v2
>>>>>>> f0559c85
        with:
          name: generative-ai-android
          path: generativeai/m2
          retention-days: 5
      - name: Build the common release artifacts
        run: ./gradlew common:publishAllPublicationsToMavenRepository
      - name: Upload the common artifacts
        uses: actions/upload-artifact@v2
        with:
          name: common-artifacts
          path: common/m2
          retention-days: 5
      - name: Build the release artifacts for all sdks
        run: ./gradlew publishAllPublicationsToMavenRepository
      - name: Upload the generated artifacts
        uses: actions/upload-artifact@v2
        with:
          name: release-artifacts
          path: m2
          retention-days: 5<|MERGE_RESOLUTION|>--- conflicted
+++ resolved
@@ -28,13 +28,10 @@
           cache: gradle
       - name: Build the generativeai release artifacts
         run: ./gradlew generativeai:publishAllPublicationsToMavenRepository
-<<<<<<< HEAD
+
       - name: Upload generated artifacts
         uses: actions/upload-artifact@v4
-=======
-      - name: Upload the generativeai artifacts
-        uses: actions/upload-artifact@v2
->>>>>>> f0559c85
+
         with:
           name: generative-ai-android
           path: generativeai/m2
