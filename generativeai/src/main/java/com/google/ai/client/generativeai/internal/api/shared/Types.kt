/*
 * Copyright 2024 Google LLC
 *
 * Licensed under the Apache License, Version 2.0 (the "License");
 * you may not use this file except in compliance with the License.
 * You may obtain a copy of the License at
 *
 *     http://www.apache.org/licenses/LICENSE-2.0
 *
 * Unless required by applicable law or agreed to in writing, software
 * distributed under the License is distributed on an "AS IS" BASIS,
 * WITHOUT WARRANTIES OR CONDITIONS OF ANY KIND, either express or implied.
 * See the License for the specific language governing permissions and
 * limitations under the License.
 */

package com.google.ai.client.generativeai.internal.api.shared

import com.google.ai.client.generativeai.internal.util.FirstOrdinalSerializer
import kotlinx.serialization.DeserializationStrategy
import kotlinx.serialization.EncodeDefault
import kotlinx.serialization.ExperimentalSerializationApi
import kotlinx.serialization.KSerializer
import kotlinx.serialization.SerialName
import kotlinx.serialization.Serializable
import kotlinx.serialization.SerializationException
import kotlinx.serialization.json.JsonContentPolymorphicSerializer
import kotlinx.serialization.json.JsonElement
import kotlinx.serialization.json.JsonObject
import kotlinx.serialization.json.jsonObject

internal object HarmCategorySerializer :
  KSerializer<HarmCategory> by FirstOrdinalSerializer(HarmCategory::class)

@Serializable(HarmCategorySerializer::class)
internal enum class HarmCategory {
  UNKNOWN,
  @SerialName("HARM_CATEGORY_HARASSMENT") HARASSMENT,
  @SerialName("HARM_CATEGORY_HATE_SPEECH") HATE_SPEECH,
  @SerialName("HARM_CATEGORY_SEXUALLY_EXPLICIT") SEXUALLY_EXPLICIT,
  @SerialName("HARM_CATEGORY_DANGEROUS_CONTENT") DANGEROUS_CONTENT
}

typealias Base64 = String

<<<<<<< HEAD
@Serializable internal data class Content(val role: String?, val parts: List<Part>)
=======
@ExperimentalSerializationApi
@Serializable
internal data class Content(@EncodeDefault val role: String? = "user", val parts: List<Part>)
>>>>>>> bd5f5544

@Serializable(PartSerializer::class) internal sealed interface Part

@Serializable internal data class TextPart(val text: String) : Part

@Serializable internal data class BlobPart(@SerialName("inline_data") val inlineData: Blob) : Part

@Serializable internal data class FunctionCallPart(val functionCall: FunctionCall) : Part

@Serializable
internal data class FunctionResponsePart(val functionResponse: FunctionResponse) : Part

@Serializable
internal data class Blob(
  @SerialName("mime_type") val mimeType: String,
  val data: Base64,
)

@Serializable internal data class FunctionResponse(val name: String, val response: JsonObject)

@Serializable internal data class FunctionCall(val name: String, val args: Map<String, String>)

@Serializable
internal data class SafetySetting(val category: HarmCategory, val threshold: HarmBlockThreshold)

@Serializable
internal enum class HarmBlockThreshold {
  @SerialName("HARM_BLOCK_THRESHOLD_UNSPECIFIED") UNSPECIFIED,
  BLOCK_LOW_AND_ABOVE,
  BLOCK_MEDIUM_AND_ABOVE,
  BLOCK_ONLY_HIGH,
  BLOCK_NONE,
}

internal object PartSerializer : JsonContentPolymorphicSerializer<Part>(Part::class) {
  override fun selectDeserializer(element: JsonElement): DeserializationStrategy<Part> {
    val jsonObject = element.jsonObject
    return when {
      "text" in jsonObject -> TextPart.serializer()
      "inlineData" in jsonObject -> BlobPart.serializer()
      "functionCall" in jsonObject -> FunctionCallPart.serializer()
      "functionResponse" in jsonObject -> FunctionResponsePart.serializer()
      else -> throw SerializationException("Unknown Part type")
    }
  }
}<|MERGE_RESOLUTION|>--- conflicted
+++ resolved
@@ -43,13 +43,10 @@
 
 typealias Base64 = String
 
-<<<<<<< HEAD
-@Serializable internal data class Content(val role: String?, val parts: List<Part>)
-=======
+
 @ExperimentalSerializationApi
 @Serializable
 internal data class Content(@EncodeDefault val role: String? = "user", val parts: List<Part>)
->>>>>>> bd5f5544
 
 @Serializable(PartSerializer::class) internal sealed interface Part
 
