--- conflicted
+++ resolved
@@ -45,12 +45,7 @@
 import kotlinx.coroutines.launch
 import kotlinx.serialization.json.Json
 
-<<<<<<< HEAD
-// TODO: Should these stay here or be moved elsewhere?
-internal const val DOMAIN = "https://generativelanguage.googleapis.com/v1beta"
-=======
 internal const val DOMAIN = "https://generativelanguage.googleapis.com"
->>>>>>> a8ac99e9
 
 internal val JSON = Json {
   ignoreUnknownKeys = true
