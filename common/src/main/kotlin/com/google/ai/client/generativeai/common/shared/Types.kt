--- conflicted
+++ resolved
@@ -53,17 +53,14 @@
 
 @Serializable data class BlobPart(@SerialName("inline_data") val inlineData: Blob) : Part
 
-<<<<<<< HEAD
 @Serializable data class FunctionCallPart(val functionCall: FunctionCall) : Part
 
 @Serializable data class FunctionResponsePart(val functionResponse: FunctionResponse) : Part
 
-@Serializable data class Blob(@SerialName("mime_type") val mimeType: String, val data: Base64)
-
 @Serializable data class FunctionResponse(val name: String, val response: JsonObject)
 
 @Serializable data class FunctionCall(val name: String, val args: Map<String, String>)
-=======
+
 @Serializable data class FileDataPart(@SerialName("file_data") val fileData: FileData) : Part
 
 @Serializable
@@ -77,7 +74,6 @@
   @SerialName("mime_type") val mimeType: String,
   val data: Base64,
 )
->>>>>>> 849f4322
 
 @Serializable
 data class SafetySetting(val category: HarmCategory, val threshold: HarmBlockThreshold)
@@ -96,14 +92,10 @@
     val jsonObject = element.jsonObject
     return when {
       "text" in jsonObject -> TextPart.serializer()
-<<<<<<< HEAD
-      "inlineData" in jsonObject -> BlobPart.serializer()
       "functionCall" in jsonObject -> FunctionCallPart.serializer()
       "functionResponse" in jsonObject -> FunctionResponsePart.serializer()
-=======
       "inline_data" in jsonObject -> BlobPart.serializer()
       "file_data" in jsonObject -> FileDataPart.serializer()
->>>>>>> 849f4322
       else -> throw SerializationException("Unknown Part type")
     }
   }
