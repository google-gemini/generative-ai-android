--- conflicted
+++ resolved
@@ -135,63 +135,6 @@
   }
 
   @Test
-<<<<<<< HEAD
-=======
-  fun `generateContentRequest doesn't include the model name`() = doBlocking {
-    val channel = ByteChannel(autoFlush = true)
-    val mockEngine = MockEngine {
-      respond(channel, HttpStatusCode.OK, headersOf(HttpHeaders.ContentType, "application/json"))
-    }
-    prepareStreamingResponse(createResponses("Random")).forEach { channel.writeFully(it) }
-    val controller =
-      APIController(
-        "super_cool_test_key",
-        "gemini-pro-1.0",
-        RequestOptions(),
-        mockEngine,
-        TEST_CLIENT_ID,
-        null,
-      )
-
-    withTimeout(5.seconds) {
-      controller.generateContentStream(textGenerateContentRequest("cats")).collect {
-        it.candidates?.isEmpty() shouldBe false
-        channel.close()
-      }
-    }
-
-    val requestBodyAsText = (mockEngine.requestHistory.first().body as TextContent).text
-    requestBodyAsText shouldContainJsonKey "contents"
-    requestBodyAsText shouldNotContainJsonKey "model"
-  }
-
-  @Test
-  fun `countTokenRequest doesn't include the model name`() = doBlocking {
-    val response =
-      JSON.encodeToString(CountTokensResponse(totalTokens = 10, totalBillableCharacters = 10))
-    val mockEngine = MockEngine {
-      respond(response, HttpStatusCode.OK, headersOf(HttpHeaders.ContentType, "application/json"))
-    }
-
-    val controller =
-      APIController(
-        "super_cool_test_key",
-        "gemini-pro-1.0",
-        RequestOptions(),
-        mockEngine,
-        TEST_CLIENT_ID,
-        null,
-      )
-
-    withTimeout(5.seconds) { controller.countTokens(textCountTokenRequest("cats")) }
-
-    val requestBodyAsText = (mockEngine.requestHistory.first().body as TextContent).text
-    requestBodyAsText shouldContainJsonKey "contents"
-    requestBodyAsText shouldNotContainJsonKey "model"
-  }
-
-  @Test
->>>>>>> b1803c45
   fun `client id header is set correctly in the request`() = doBlocking {
     val response = JSON.encodeToString(CountTokensResponse(totalTokens = 10))
     val mockEngine = MockEngine {
